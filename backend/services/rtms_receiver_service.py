import asyncio
import base64
import json
import os
import uuid
from collections import deque
from typing import Dict, Optional
from datetime import datetime

from fastapi import APIRouter, WebSocket, WebSocketDisconnect

from .audio_processing_service import AudioProcessingService
from .buffer_service import AudioBufferService
from .correction_service import CorrectionService
from .debug_service import save_audio_to_wav
from .transcription_service import TranscriptionResult, TranscriptionService
from .translation_service import TranslationService
from .vad_service import VADService


class TranslationChunkAccumulator:
    """Accumulate streamed translation chunks while filtering prompt leakage."""

    PROMPT_MARKERS = (
        "You are a Chinese-to-English translator",
        "Your task is to translate the text",
        "Your response must contain ONLY the English translation",
        "[TEXT TO TRANSLATE]",
    )

    def __init__(self) -> None:
        self._translation = ""

    @staticmethod
    def _sanitize(chunk: str) -> str:
        return chunk.replace("\r", "")

    @staticmethod
    def _contains_prompt(text: str) -> bool:
        return any(marker in text for marker in TranslationChunkAccumulator.PROMPT_MARKERS)

    @staticmethod
    def _trim_repeated_prefix(remainder: str, previous: str) -> str:
        while remainder:
            stripped = remainder.lstrip()
            if not stripped:
                return remainder
            if stripped.startswith(previous):
                remainder = stripped[len(previous) :]
                continue
            return remainder
        return remainder

    @property
    def value(self) -> str:
        return self._translation

    def push(self, chunk: str) -> Optional[str]:
        cleaned_chunk = self._sanitize(chunk)
        if not cleaned_chunk or not cleaned_chunk.strip():
            return None

        if not self._translation:
            if self._contains_prompt(cleaned_chunk):
                return None
            self._translation = cleaned_chunk
            return self._translation

        previous = self._translation
        candidate = cleaned_chunk

        if len(candidate) < len(previous) and previous.startswith(candidate.strip()):
            return None

        if candidate.startswith(previous):
            remainder = candidate[len(previous) :]
            remainder = self._trim_repeated_prefix(remainder, previous)
            new_value = previous + remainder
        else:
            overlap = 0
            max_overlap = min(len(previous), len(candidate))
            for i in range(max_overlap, 0, -1):
                if previous.endswith(candidate[:i]):
                    overlap = i
                    break
            new_value = previous + candidate[overlap:]

        if new_value == previous:
            return None

        if self._contains_prompt(new_value):
            return None

        self._translation = new_value
        return self._translation


def create_transcribe_router(viewer_manager, DEBUG_MODE):
    router = APIRouter()

    @router.websocket("/ws/transcribe")
    async def websocket_transcribe_endpoint(websocket: WebSocket):
        await websocket.accept()
        print("Transcription client connected.")

        loop = asyncio.get_running_loop()
        audio_processor = AudioProcessingService()
        vad_service = VADService()
        buffer_service = AudioBufferService(frame_duration_ms=30)
        translation_service = TranslationService()
        correction_service = CorrectionService()
        utterance_queue = asyncio.Queue()

        utterance_history = deque(maxlen=5)

        session_debug_dir = None
        if DEBUG_MODE:
            timestamp = datetime.now().strftime("%Y%m%d_%H%M%S")
            session_debug_dir = os.path.join("debug", timestamp)
            session_raw_audio_chunks = []
            session_before_utterances = []
            session_after_utterances = []

        async def on_service_error(error_message: str):
            print(f"Transcription Error: {error_message}")
            await websocket.close(
                code=1011, reason=f"Transcription Error: {error_message}"
            )

        async def run_contextual_correction():
            CORRECTION_CONTEXT_THRESHOLD = 3

            if len(utterance_history) < CORRECTION_CONTEXT_THRESHOLD:
                return

            target_utterance = utterance_history[-CORRECTION_CONTEXT_THRESHOLD]

            if target_utterance.get("correction_complete"):
                return

            print(
                f"Running contextual correction for: '{target_utterance['transcription']}'"
            )

            context_list = [u["transcription"] for u in utterance_history]

            response_data = await correction_service.correct_with_context(
                text_to_correct=target_utterance["transcription"],
                context_history=context_list,
            )

            is_needed = response_data.get("is_correction_needed", False)

            reason = response_data.get("reasoning", "No reason provided.")

            if is_needed:
                print(f"Model decided a correction is needed. Reason: {reason}")

                corrected_transcription = response_data.get("corrected_sentence")

                if (
                    corrected_transcription
                    and corrected_transcription != target_utterance["transcription"]
                ):
                    print(
                        "Re-translating contextually corrected text for message_id: "
                        f"{target_utterance['message_id']}"
                    )
                    full_corrected_translation = ""
                    async for chunk in translation_service.translate_stream(
                        text_to_translate=corrected_transcription
                    ):
                        full_corrected_translation += chunk

                    print(
                        f"Updated translation complete: '{full_corrected_translation}'"
                    )

                    target_utterance["transcription"] = corrected_transcription
                    target_utterance["translation"] = full_corrected_translation
                    payload = {
                        "message_id": target_utterance["message_id"],
                        "transcription": corrected_transcription,
                        "translation": full_corrected_translation,
                        "speaker": target_utterance["speaker"],
                        "type": "correction",
                        "isfinalize": True,
                    }
                    await viewer_manager.broadcast(payload)
                    print(
                        f"Correction broadcasted for message_id: {target_utterance['message_id']}"
                    )
            else:
                print(
                    "Model decided no correction was needed. Reason: "
                    f"{reason}. Skipping broadcast."
                )

            target_utterance["correction_complete"] = True

        async def handle_translation(
            sentence_to_translate: str,
            speaker_name: str,
            message_id: str,
        ):
            print(f"Translating for {speaker_name}: '{sentence_to_translate}'")
            normalized_sentence = sentence_to_translate.strip()

            if not normalized_sentence or not any(
                ch.isalnum() for ch in normalized_sentence
            ):
                print(
                    "Skipping translation for non-linguistic input; broadcasting empty translation."
                )
                payload = {
                    "message_id": message_id,
                    "transcription": sentence_to_translate,
                    "translation": "",
                    "speaker": speaker_name,
                    "type": "final",
                    "isfinalize": True,
                }
                await viewer_manager.broadcast(payload)

                utterance_history.append(
                    {
                        "message_id": message_id,
                        "speaker": speaker_name,
                        "transcription": sentence_to_translate,
                        "translation": "",
                        "correction_complete": True,
                    }
                )

                asyncio.create_task(run_contextual_correction())
                return

            accumulator = TranslationChunkAccumulator()
            last_broadcasted_translation = ""

            async for translated_chunk in translation_service.translate_stream(
                text_to_translate=sentence_to_translate
            ):
<<<<<<< HEAD
                accumulated_translation = accumulator.push(translated_chunk)
                if not accumulated_translation:
                    continue

                if accumulated_translation == last_broadcasted_translation:
                    continue

                last_broadcasted_translation = accumulated_translation

=======
                full_translation += translated_chunk
>>>>>>> 7e991519
                payload = {
                    "message_id": message_id,
                    "transcription": sentence_to_translate,
                    "translation": accumulated_translation,
                    "speaker": speaker_name,
                    "type": "update",
                    "isfinalize": False,
                }
                await viewer_manager.broadcast(payload)

            payload = {
                "message_id": message_id,
                "transcription": sentence_to_translate,
                "translation": accumulator.value,
                "speaker": speaker_name,
                "type": "final",
                "isfinalize": True,
            }
            await viewer_manager.broadcast(payload)
            print(f"Translation complete: '{accumulator.value}'")

            utterance_history.append(
                {
                    "message_id": message_id,
                    "speaker": speaker_name,
                    "transcription": sentence_to_translate,
<<<<<<< HEAD
                    "translation": accumulator.value,
=======
                    "translation": full_translation,
>>>>>>> 7e991519
                    "correction_complete": False,
                }
            )

            asyncio.create_task(run_contextual_correction())

        async def transcription_worker():
            while True:
                try:
                    audio_data, speaker_name = await utterance_queue.get()
                    message_id = str(uuid.uuid4())
                    local_transcription_buffer = ""
                    transcription_segments: Dict[int, str] = {}
                    next_sequence_fallback = 0
                    transcription_done = asyncio.Event()

                    async def on_transcription_message_local(
                        result: TranscriptionResult,
                    ):
                        nonlocal local_transcription_buffer, transcription_segments, next_sequence_fallback
                        current_text = result.text

                        sequence_number = result.sequence_number
                        if sequence_number is None:
                            sequence_number = next_sequence_fallback
                            next_sequence_fallback += 1
                        else:
                            next_sequence_fallback = max(
                                next_sequence_fallback, sequence_number + 1
                            )

                        if result.is_replace:
                            start, end = result.replacement_range or (
                                sequence_number,
                                sequence_number,
                            )
                            if start > end:
                                start, end = end, start
                            for sn in range(start, end + 1):
                                transcription_segments.pop(sn, None)

                        if current_text:
                            transcription_segments[sequence_number] = current_text
                        else:
                            transcription_segments.pop(sequence_number, None)

                        local_transcription_buffer = "".join(
                            transcription_segments[sn]
                            for sn in sorted(transcription_segments.keys())
                        )

                        payload = {
                            "message_id": message_id,
                            "transcription": local_transcription_buffer,
                            "translation": "",
                            "speaker": speaker_name,
                            "type": "partial",
                            "isfinalize": False,
                        }
                        await viewer_manager.broadcast(payload)

                        if result.is_final:
                            final_chunk = local_transcription_buffer.strip()
                            if final_chunk:
                                print(
                                    f"VAD-based final sentence ({message_id}) detected for {speaker_name}: '{final_chunk}'"
                                )

                                asyncio.create_task(
                                    handle_translation(
                                        final_chunk,
                                        speaker_name,
                                        message_id,
                                    )
                                )

                            if not transcription_done.is_set():
                                transcription_done.set()
                            local_transcription_buffer = ""
                            transcription_segments.clear()
                            next_sequence_fallback = 0

                    async def on_service_close_local():
                        if not transcription_done.is_set():
                            transcription_done.set()

                    transcription_service = TranscriptionService(
                        on_message_callback=on_transcription_message_local,
                        on_error_callback=on_service_error,
                        on_close_callback=on_service_close_local,
                        loop=loop,
                    )
                    await loop.run_in_executor(None, transcription_service.connect)

                    chunk_size = 1280
                    if len(audio_data) > 0:
                        for i in range(0, len(audio_data), chunk_size):
                            chunk = audio_data[i : i + chunk_size]
                            transcription_service.send_chunk(chunk)
                            await asyncio.sleep(0.04)
                    transcription_service.finalize_utterance()
                    await transcription_done.wait()
                    utterance_queue.task_done()
                except asyncio.CancelledError:
                    break
                except Exception as e:
                    print(f"Error in transcription worker: {e}")

        worker_task = asyncio.create_task(transcription_worker())
        current_speaker = "Unknown"
        try:
            while True:
                raw_message = await websocket.receive_text()
                message = json.loads(raw_message)
                current_speaker = message.get("userName", "Unknown")
                audio_chunk = base64.b64decode(message.get("audio"))

                if DEBUG_MODE:
                    session_raw_audio_chunks.append(audio_chunk)

                for frame in buffer_service.process_audio(audio_chunk):
                    for event, data in vad_service.process_audio(frame):
                        if event == "end":
                            processed_audio = audio_processor.process(data)
                            if DEBUG_MODE:
                                session_before_utterances.append(data)
                                session_after_utterances.append(processed_audio)
                            await utterance_queue.put(
                                (processed_audio, current_speaker)
                            )

        except WebSocketDisconnect:
            print("Transcription client disconnected.")
        except Exception as e:
            print(f"An unexpected error occurred in transcribe endpoint: {e}")
        finally:
            worker_task.cancel()
            await asyncio.sleep(0.1)

            if DEBUG_MODE and session_debug_dir:
                print("Session ended. Saving full audio files...")
                save_audio_to_wav(
                    session_raw_audio_chunks, session_debug_dir, "raw_session_audio.wav"
                )
                save_audio_to_wav(
                    session_before_utterances,
                    session_debug_dir,
                    "before_processing_utterances.wav",
                )
                save_audio_to_wav(
                    session_after_utterances,
                    session_debug_dir,
                    "after_processing_utterances.wav",
                )

    return router<|MERGE_RESOLUTION|>--- conflicted
+++ resolved
@@ -241,7 +241,6 @@
             async for translated_chunk in translation_service.translate_stream(
                 text_to_translate=sentence_to_translate
             ):
-<<<<<<< HEAD
                 accumulated_translation = accumulator.push(translated_chunk)
                 if not accumulated_translation:
                     continue
@@ -250,10 +249,7 @@
                     continue
 
                 last_broadcasted_translation = accumulated_translation
-
-=======
-                full_translation += translated_chunk
->>>>>>> 7e991519
+                
                 payload = {
                     "message_id": message_id,
                     "transcription": sentence_to_translate,
@@ -280,11 +276,7 @@
                     "message_id": message_id,
                     "speaker": speaker_name,
                     "transcription": sentence_to_translate,
-<<<<<<< HEAD
                     "translation": accumulator.value,
-=======
-                    "translation": full_translation,
->>>>>>> 7e991519
                     "correction_complete": False,
                 }
             )
